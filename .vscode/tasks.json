--- conflicted
+++ resolved
@@ -117,11 +117,7 @@
                 "--cov-report",
                 "html",
                 "--cov-fail-under",
-<<<<<<< HEAD
-                "70",
-=======
                 "60",
->>>>>>> 54a7ee81
                 "--cov=${config:distname}",
                 "tests/",
             ],
